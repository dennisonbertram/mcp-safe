/**
 * Integration tests for local blockchain environment
 */

import { JsonRpcProvider } from 'ethers';
import { TestUtils } from '../../src/test/TestUtils';
import { TestAccountManager } from '../../src/test/TestAccountManager';

describe('Local Blockchain Integration', () => {
  let provider: JsonRpcProvider;
  let testUtils: TestUtils;
  let accountManager: TestAccountManager;

  beforeAll(async () => {
    // Connect to local Hardhat network
    provider = new JsonRpcProvider('http://127.0.0.1:8545');
    testUtils = new TestUtils(provider);
    accountManager = new TestAccountManager(provider);

    // Verify network is running
    const network = await provider.getNetwork();
    expect(network.chainId).toBe(31337n);
  });

  describe('Test Account Management', () => {
    test('should load Hardhat test accounts', async () => {
      const accounts = await accountManager.getTestAccounts(5);
      
      expect(accounts).toHaveLength(5);
      expect(accounts[0]?.address).toBe('0xf39Fd6e51aad88F6F4ce6aB8827279cffFb92266');
      expect(accounts[0]?.privateKey).toBe('0xac0974bec39a17e36ba4a6b4d238ff944bacb478cbed5efcae784d7bf4f2ff80');
<<<<<<< HEAD
      expect(parseFloat(accounts[0]?.balance || '0')).toBeGreaterThan(1000); // Should have plenty of ETH
=======
      expect(parseFloat(accounts[0]?.balance ?? '0')).toBeGreaterThan(1000); // Should have plenty of ETH
>>>>>>> 6231c97e
    });

    test('should create wallet instances', async () => {
      const wallet = await accountManager.createWallet(0);
      expect(wallet.address).toBe('0xf39Fd6e51aad88F6F4ce6aB8827279cffFb92266');
    });

    test('should fund accounts', async () => {
      const accounts = await accountManager.getTestAccounts(2);
<<<<<<< HEAD
      if (!accounts[1]) throw new Error('Expected at least 2 accounts');
      
      const initialBalance = await testUtils.getBalance(accounts[1].address);
=======
      const initialBalance = await testUtils.getBalance(accounts[1]?.address ?? '');
>>>>>>> 6231c97e
      
      await testUtils.fundAccount(accounts[1]?.address ?? '', '100.0', 0);
      
      const newBalance = await testUtils.getBalance(accounts[1]?.address ?? '');
      expect(parseFloat(newBalance)).toBeGreaterThan(parseFloat(initialBalance));
    });
  });

  describe('Safe Contract Deployment Verification', () => {
    test('should have deployed Safe contracts', () => {
      const deployment = testUtils.getDeploymentInfo();
      
      expect(deployment.network).toBe('localhost');
      expect(deployment.chainId).toBe(31337);
      expect(deployment.contracts.safeSingleton).toMatch(/^0x[a-fA-F0-9]{40}$/);
      expect(deployment.contracts.safeProxyFactory).toMatch(/^0x[a-fA-F0-9]{40}$/);
    });

    test('should verify Safe singleton contract', async () => {
      const deployment = testUtils.getDeploymentInfo();
      const code = await provider.getCode(deployment.contracts.safeSingleton);
      
      expect(code).not.toBe('0x');
      expect(code.length).toBeGreaterThan(100); // Should have substantial bytecode
    });

    test('should verify Safe factory contract', async () => {
      const deployment = testUtils.getDeploymentInfo();
      const code = await provider.getCode(deployment.contracts.safeProxyFactory);
      
      expect(code).not.toBe('0x');
      expect(code.length).toBeGreaterThan(100);
    });
  });

  describe('Safe Wallet Deployment', () => {
    test('should deploy a single-owner Safe', async () => {
      const accounts = await accountManager.getTestAccounts(1);
<<<<<<< HEAD
      if (!accounts[0]) throw new Error('Expected at least 1 account');
      const owners = [accounts[0].address];
=======
      const owners = [accounts[0]?.address ?? ''];
>>>>>>> 6231c97e
      
      const safeDeployment = await testUtils.deployTestSafe(owners, 1, 0);
      
      expect(safeDeployment.address).toMatch(/^0x[a-fA-F0-9]{40}$/);
      expect(safeDeployment.owners).toEqual(owners);
      expect(safeDeployment.threshold).toBe(1);
      expect(safeDeployment.transactionHash).toMatch(/^0x[a-fA-F0-9]{64}$/);
    });

    test('should deploy a multi-sig Safe', async () => {
      const accounts = await accountManager.getTestAccounts(3);
      const owners = accounts.map(acc => acc.address);
      
      const safeDeployment = await testUtils.deployTestSafe(owners, 2, 0);
      
      expect(safeDeployment.owners).toEqual(owners);
      expect(safeDeployment.threshold).toBe(2);
      
      // Verify the deployment
      const verification = await testUtils.verifySafeDeployment(safeDeployment.address);
      expect(verification.isDeployed).toBe(true);
      expect(verification.owners).toEqual(owners);
      expect(verification.threshold).toBe(2);
    });
  });

  describe('Multi-Signature Test Scenario', () => {
    test('should create complete multi-sig scenario', async () => {
      const scenario = await testUtils.createMultiSigTestScenario();
      
      expect(scenario.owners).toHaveLength(3);
      expect(scenario.threshold).toBe(2);
      expect(scenario.safeDeployment.address).toMatch(/^0x[a-fA-F0-9]{40}$/);
      
      // Verify all owners are different
      const ownerAddresses = scenario.owners.map(owner => owner.address);
      const uniqueAddresses = new Set(ownerAddresses);
      expect(uniqueAddresses.size).toBe(3);
    });
  });

  describe('Network Operations', () => {
    test('should get current block number', async () => {
      const blockNumber = await testUtils.getCurrentBlock();
      expect(blockNumber).toBeGreaterThan(0);
    });

    test('should wait for transaction confirmation', async () => {
      const accounts = await accountManager.getTestAccounts(2);
      if (!accounts[1]) throw new Error('Expected at least 2 accounts');
      const wallet = await accountManager.createWallet(0);
      
      const tx = await wallet.sendTransaction({
        to: accounts[1]?.address ?? '0x0000000000000000000000000000000000000000',
        value: 1000000000000000000n // 1 ETH
      });
      
      const receipt = await testUtils.waitForConfirmation(tx.hash);
      expect(receipt.status).toBe(1); // Success
    });
  });
});<|MERGE_RESOLUTION|>--- conflicted
+++ resolved
@@ -29,11 +29,7 @@
       expect(accounts).toHaveLength(5);
       expect(accounts[0]?.address).toBe('0xf39Fd6e51aad88F6F4ce6aB8827279cffFb92266');
       expect(accounts[0]?.privateKey).toBe('0xac0974bec39a17e36ba4a6b4d238ff944bacb478cbed5efcae784d7bf4f2ff80');
-<<<<<<< HEAD
-      expect(parseFloat(accounts[0]?.balance || '0')).toBeGreaterThan(1000); // Should have plenty of ETH
-=======
       expect(parseFloat(accounts[0]?.balance ?? '0')).toBeGreaterThan(1000); // Should have plenty of ETH
->>>>>>> 6231c97e
     });
 
     test('should create wallet instances', async () => {
@@ -43,13 +39,7 @@
 
     test('should fund accounts', async () => {
       const accounts = await accountManager.getTestAccounts(2);
-<<<<<<< HEAD
-      if (!accounts[1]) throw new Error('Expected at least 2 accounts');
-      
-      const initialBalance = await testUtils.getBalance(accounts[1].address);
-=======
       const initialBalance = await testUtils.getBalance(accounts[1]?.address ?? '');
->>>>>>> 6231c97e
       
       await testUtils.fundAccount(accounts[1]?.address ?? '', '100.0', 0);
       
@@ -88,12 +78,7 @@
   describe('Safe Wallet Deployment', () => {
     test('should deploy a single-owner Safe', async () => {
       const accounts = await accountManager.getTestAccounts(1);
-<<<<<<< HEAD
-      if (!accounts[0]) throw new Error('Expected at least 1 account');
-      const owners = [accounts[0].address];
-=======
       const owners = [accounts[0]?.address ?? ''];
->>>>>>> 6231c97e
       
       const safeDeployment = await testUtils.deployTestSafe(owners, 1, 0);
       
